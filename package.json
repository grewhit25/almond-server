--- conflicted
+++ resolved
@@ -52,13 +52,8 @@
     "browserify": "^16.1.1",
     "coveralls": "^3.0.6",
     "eslint": "^6.0.0",
-<<<<<<< HEAD
-    "nodemon": "^2.0.0",
-    "nyc": "^14.1.1",
-=======
-    "nodemon": "^1.19.4",
+    "nodemon": "^2.0.2",
     "nyc": "^15.0.0",
->>>>>>> 70fcc7af
     "parse5": "^5.1.0",
     "selenium-webdriver": "^4.0.0-alpha.5"
   },
