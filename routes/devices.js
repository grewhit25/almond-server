// -*- mode: js; indent-tabs-mode: nil; js-basic-offset: 4 -*-
//
// This file is part of Almond
//
// Copyright 2016-2020 The Board of Trustees of the Leland Stanford Junior University
//
// Licensed under the Apache License, Version 2.0 (the "License");
// you may not use this file except in compliance with the License.
// You may obtain a copy of the License at
//
//    http://www.apache.org/licenses/LICENSE-2.0
//
// Unless required by applicable law or agreed to in writing, software
// distributed under the License is distributed on an "AS IS" BASIS,
// WITHOUT WARRANTIES OR CONDITIONS OF ANY KIND, either express or implied.
// See the License for the specific language governing permissions and
// limitations under the License.
//
// Author: Giovanni Campagna <gcampagn@cs.stanford.edu>
"use strict";

const express = require('express');
var router = express.Router();

const user = require('../util/user');
const Config = require('../config');

router.get('/', user.redirectLogIn, (req, res, next) => {
    res.render('devices_list', { page_title: 'Almond - My Goods',
                                 devices: req.app.engine.getDeviceInfos() });
});

router.get('/create', user.redirectLogIn, (req, res, next) => {
    if (req.query.class && ['online', 'physical', 'data'].indexOf(req.query.class) < 0) {
        res.status(404).render('error', { page_title: req._("Thingpedia - Error"),
                                          message: req._("Invalid device class") });
        return;
    }

    res.render('devices_create', { page_title: req._("Almond - Configure device"),
                                   klass: req.query.class,
                                   ownTier: 'cloud',
                                 });
});

router.post('/create', user.requireLogIn, (req, res, next) => {
    const engine = req.app.engine;
    Promise.resolve().then(async () => {
        if (typeof req.body['kind'] !== 'string' ||
            req.body['kind'].length === 0)
            throw new Error("You must choose one kind of device");

        delete req.body['_csrf'];
        await engine.devices.addSerialized(req.body);
        if (req.session['device-redirect-to']) {
            res.redirect(303, req.session['device-redirect-to']);
            delete req.session['device-redirect-to'];
        } else {
            res.redirect(303, Config.BASE_URL + '/devices');
        }
    }).catch(next);
});

router.post('/delete', user.requireLogIn, (req, res, next) => {
    const engine = req.app.engine;
    Promise.resolve().then(async () => {
        const id = req.body.id;
        const removed = await engine.deleteDevice(id);

        if (!removed) {
            res.status(404).render('error', { page_title: "Almond - Error",
                                              message: "Not found." });
            return;
        }
        res.redirect(Config.BASE_URL + '/devices');
    }).catch(next);
});

router.get('/oauth2/:kind', user.redirectLogIn, (req, res, next) => {
<<<<<<< HEAD
    const kind = req.params.kind;
    const engine = req.app.engine;
    Promise.resolve().then(async () => {
        const result = await engine.startOAuth(kind);
        if (result !== null) {
            const [redirect, session] = result;
            for (let key in session)
                req.session[key] = session[key];
            res.redirect(redirect);
        } else {
            res.redirect(Config.BASE_URL + '/devices?class=online');
        }
    }).catch(next);
=======
  const kind = req.params.kind;
  const redirect = req.protocol + '://' + req.hostname + ':' + req.app.get('port') + Config.BASE_URL;
  const url = `https://thingengine.stanford.edu/proxy?redirect=${redirect}&kind=${kind}`;
  res.redirect(url);

>>>>>>> 7cc1e2cc
});

router.get('/oauth2/callback/:kind', user.redirectLogIn, (req, res, next) => {
    const kind = req.params.kind;
    const engine = req.app.engine;
    Promise.resolve().then(async () => {
        await engine.completeOAuth(kind, req.url, req.session);
        res.redirect(Config.BASE_URL + '/devices?class=online');
    }).catch((e) => {
        console.log(e.stack);
        res.status(400).render('error', { page_title: "Almond - Error",
                                          message: e.message });
    });
});


module.exports = router;<|MERGE_RESOLUTION|>--- conflicted
+++ resolved
@@ -77,27 +77,10 @@
 });
 
 router.get('/oauth2/:kind', user.redirectLogIn, (req, res, next) => {
-<<<<<<< HEAD
     const kind = req.params.kind;
-    const engine = req.app.engine;
-    Promise.resolve().then(async () => {
-        const result = await engine.startOAuth(kind);
-        if (result !== null) {
-            const [redirect, session] = result;
-            for (let key in session)
-                req.session[key] = session[key];
-            res.redirect(redirect);
-        } else {
-            res.redirect(Config.BASE_URL + '/devices?class=online');
-        }
-    }).catch(next);
-=======
-  const kind = req.params.kind;
-  const redirect = req.protocol + '://' + req.hostname + ':' + req.app.get('port') + Config.BASE_URL;
-  const url = `https://thingengine.stanford.edu/proxy?redirect=${redirect}&kind=${kind}`;
-  res.redirect(url);
-
->>>>>>> 7cc1e2cc
+    const redirect = encodeURIComponent(req.protocol + '://' + req.hostname + Config.BASE_URL);
+    const url = Config.CLOUD_SYNC_URL + `/proxy?redirect=${redirect}&kind=${kind}`;
+    res.redirect(url);
 });
 
 router.get('/oauth2/callback/:kind', user.redirectLogIn, (req, res, next) => {
