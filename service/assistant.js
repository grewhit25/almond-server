// -*- mode: js; indent-tabs-mode: nil; js-basic-offset: 4 -*-
//
// This file is part of ThingEngine
//
// Copyright 2016 The Board of Trustees of the Leland Stanford Junior University
//
// Author: Giovanni Campagna <gcampagn@cs.stanford.edu>
//
// See COPYING for details
"use strict";

const assert = require('assert');
const events = require('events');
const child_process = require('child_process');
let canberra;
try {
    canberra = require('canberra');
} catch(e) {
    canberra = null;
}

const Almond = require('almond-dialog-agent');
let SpeechHandler;
try {
    SpeechHandler = require('./speech_handler');
} catch(e) {
    SpeechHandler = null;
}
const AlmondApi = require('./almond_api');

const Config = require('../config');

class LocalUser {
    constructor() {

        this.id = process.getuid();
        this.account = '';//pwnam.name;
        this.name = '';//pwnam.gecos;
    }
}

const MessageType = {
    TEXT: 0,
    PICTURE: 1,
    CHOICE: 2,
    LINK: 3,
    BUTTON: 4,
    ASK_SPECIAL: 5,
    RDL: 6,
    MAX: 6
};

class MainConversationDelegate {
    constructor(platform, speechHandler) {
        this._speechSynth = platform.getCapability('text-to-speech');
        this._outputs = new Set;

        this._speechHandler = speechHandler;
        this._history = [];
    }

    clearSpeechQueue() {
        if (this._speechSynth)
            this._speechSynth.clearQueue();
    }
    setConversation(conversation) {
        this._conversation = conversation;
    }

    sendHypothesis(hypothesis) {
        for (let out of this._outputs)
            out.sendHypothesis(hypothesis);
    }

    addOutput(out) {
        this._outputs.add(out);
        for (let [,msg] of this._history) // replay the history
            msg(out);
    }
    removeOutput(out) {
        this._outputs.delete(out);
    }

    _emit(msg) {
        for (let out of this._outputs)
            msg(out);
    }

    collapseButtons() {
        for (let i = this._history.length-1; i >= 0; i--) {
            let [type,] = this._history[i];
            if (type === MessageType.ASK_SPECIAL || type === MessageType.CHOICE || type === MessageType.BUTTON)
                this._history.pop();
            else
                break;
        }
    }

    _addMessage(type, msg) {
        this._history.push([type, msg]);
        if (this._history.length > 30)
            this._history.shift();
        this._emit(msg);
    }

    addCommandToHistory(msg) {
        this._addMessage(MessageType.TEXT, (out) => out.sendCommand(msg));
    }

    send(text, icon) {
        if (this._speechSynth)
            this._speechSynth.say(text);
        this._addMessage(MessageType.TEXT, (out) => out.send(text, icon));
    }

    sendPicture(url, icon) {
        this._addMessage(MessageType.PICTURE, (out) => out.sendPicture(url, icon));
    }

    sendChoice(idx, what, title, text) {
        if (this._speechSynth)
            this._speechSynth.say(title);
        this._addMessage(MessageType.CHOICE, (out) => out.sendChoice(idx, what, title, text));
    }

    sendLink(title, url) {
        this._addMessage(MessageType.LINK, (out) => out.sendLink(title, url));
    }

    sendButton(title, json) {
        if (this._speechSynth)
            this._speechSynth.say(title);
        this._addMessage(MessageType.BUTTON, (out) => out.sendButton(title, json));
    }

    sendAskSpecial(what) {
        this._addMessage(MessageType.ASK_SPECIAL, (out) => out.sendAskSpecial(what));
    }

    sendRDL(rdl, icon) {
        if (this._speechSynth)
            this._speechSynth.say(rdl.displayTitle);
        this._addMessage(MessageType.RDL, (out) => out.sendRDL(rdl, icon));
    }
}

class MainConversation extends Almond {
    constructor(engine, speechHandler, options) {
        super(engine, 'main', new LocalUser(), new MainConversationDelegate(engine.platform, speechHandler), options);
        this._delegate.setConversation(this);
    }

    sendHypothesis(hypothesis) {
        this._delegate.sendHypothesis(hypothesis);
    }

    addOutput(out) {
        this._delegate.addOutput(out);
    }
    removeOutput(out) {
        this._delegate.removeOutput(out);
    }

    handleCommand(command) {
        this._delegate.clearSpeechQueue();
        this._delegate.collapseButtons();
        this._delegate.addCommandToHistory(command);
        return super.handleCommand.apply(this, arguments);
    }

    handleParsedCommand(json, title) {
        this._delegate.clearSpeechQueue();
        this._delegate.collapseButtons();
        this._delegate.addCommandToHistory(title);
        return super.handleParsedCommand.apply(this, arguments);
    }

    handleThingTalk(code) {
        this._delegate.clearSpeechQueue();
        this._delegate.collapseButtons();
        this._delegate.addCommandToHistory("\\t " + code);
        return super.handleThingTalk.apply(this, arguments);
    }

    presentExample() {
        this._delegate.clearSpeechQueue();
        this._delegate.collapseButtons();
        return super.presentExample.apply(this, arguments);
    }
}

class OtherConversation extends Almond {

    handleCommand(command) {
        this._delegate.sendCommand(command);
        return super.handleCommand(command);
    }

    handleParsedCommand(json, title) {
        this._delegate.sendCommand(title);
        return super.handleParsedCommand(json);
    }

    handleThingTalk(code) {
        this._delegate.sendCommand("\\t " + code);
        return super.handleThingTalk(code);
    }
}

<<<<<<< HEAD
const HOTWORD_DETECTED_ID = 1;
=======
class StatelessConversationDelegate {
    constructor(locale) {
        this._locale = locale;
        this._buffer = [];
        this._askSpecial = null;
    }

    flush() {
        const buffer = this._buffer;
        const askSpecial = this._askSpecial;
        this._buffer = [];
        this._askSpecial = null;
        return {
            messages: buffer,
            askSpecial: askSpecial
        };
    }

    send(text, icon) {
        this._buffer.push({ type: 'text', text, icon });
    }

    sendPicture(url, icon) {
        this._buffer.push({ type: 'picture', url, icon });
    }

    sendChoice(idx, what, title, text) {
        this._buffer.push({ type: 'choice', idx, title, text });
    }

    sendLink(title, url) {
        this._buffer.push({ type: 'link', title, url });
    }

    sendButton(title, json) {
        this._buffer.push({ type: 'button', title, json });
    }

    sendRDL(rdl, icon) {
        this._buffer.push({ type: 'rdl', rdl, icon });
    }

    sendResult(message, icon) {
        this._buffer.push({
            type: 'result',
            result: message,

            fallback: message.toLocaleString(this._locale),
            icon
        });
    }

    sendAskSpecial(what) {
        assert(this._askSpecial === null);
        this._askSpecial = what;
    }
}
>>>>>>> 89ab5b26

module.exports = class Assistant extends events.EventEmitter {
    constructor(engine) {
        super();

        this._engine = engine;
        this._platform = engine.platform;
        this._api = new AlmondApi(this._engine);

        if (SpeechHandler && this._platform.hasCapability('pulseaudio'))
            this._speechHandler = new SpeechHandler(engine.platform);
        else
            this._speechHandler = null;
        this._speechSynth = this._platform.getCapability('text-to-speech');
        try {
            if (canberra) {
                this._eventSoundCtx = new canberra.Context({
                    [canberra.Property.APPLICATION_ID]: 'edu.stanford.Almond',
                });
                this._eventSoundCtx.cache({
                    [canberra.Property.EVENT_ID]: 'message-new-instant'
                });
            } else {
                this._eventSoundCtx = null;
            }
        } catch(e) {
            this._eventSoundCtx = null;
            console.error(`Failed to initialize libcanberra: ${e.message}`);
        }
        this._mainConversation = new MainConversation(engine, this._speechHandler, {
            sempreUrl: Config.SEMPRE_URL,
            showWelcome: true
        });
        this._statelessConversation = new Almond(engine, 'stateless', new LocalUser(), new StatelessConversationDelegate(this._platform.locale), {
            sempreUrl: Config.SEMPRE_URL,
            showWelcome: false
        });

        if (this._speechHandler) {
            this._speechHandler.on('hypothesis', (hypothesis) => {
                //this._api.sendHypothesis(hypothesis);
                this._mainConversation.sendHypothesis(hypothesis);
            });
            this._speechHandler.on('hotword', async (hotword) => {
                child_process.spawn('xset', ['dpms', 'force', 'on']).on('error', (err) => {
                    console.error(`Failed to wake up the screen: ${err.message}`);
                });
                if (!this._eventSoundCtx)
                    return;
                try {
                    await this._eventSoundCtx.play(HOTWORD_DETECTED_ID, {
                        [canberra.Property.EVENT_ID]: 'message-new-instant'
                    });
                } catch(e) {
                    console.error(`Failed to play hotword detection sound: ${e.message}`);
                }
            });
            this._speechHandler.on('utterance', (utterance) => {
                //this._api.sendCommand(utterance);
                this._mainConversation.handleCommand(utterance);
            });
            this._speechHandler.on('error', (error) => {
                console.log('Error in speech recognition: ' + error.message);
                this._speechSynth.say("Sorry, I had an error understanding your speech: " + error.message);
            });
        }

        this._conversations = {
            api: this._api,
            main: this._mainConversation,
            stateless: this._statelessConversation
        };
        this._lastConversation = this._mainConversation;
    }

    async converse(command) {
        const conversation = this._conversations.stateless;
        const delegate = conversation._delegate;

        switch (command.type) {
        case 'command':
            await conversation.handleCommand(command.text);
            break;
        case 'parsed':
            await conversation.handleParsedCommand(command.json);
            break;
        case 'tt':
            await conversation.handleThingTalk(command.code);
            break;
        default:
            throw new Error('Invalid command type ' + command.type);
        }

        const result = delegate.flush();
        result.conversationId = conversation.id;
        return result;
    }

    hotword() {
        if (!this._speechHandler)
            return;
        this._speechHandler.hotword();
    }

    parse(sentence, target) {
        return this._api.parse(sentence, target);
    }
    createApp(data) {
        return this._api.createApp(data);
    }
    addOutput(out) {
        this._api.addOutput(out);
    }
    removeOutput(out) {
        this._api.removeOutput(out);
    }

    async start() {
        if (this._speechSynth)
            await this._speechSynth.start();
        if (this._speechHandler)
            await this._speechHandler.start();
    }

    async startConversation() {
        await this._mainConversation.start();

        await this._statelessConversation.start();
    }

    stop() {
        if (this._speechSynth)
            this._speechSynth.stop();
        if (this._speechHandler)
            this._speechHandler.stop();
    }

    notifyAll(...data) {
        return Promise.all(Object.keys(this._conversations).map((id) => {
            if (id === 'stateless')
                return Promise.resolve();
            return this._conversations[id].notify(...data);
        }));
    }

    notifyErrorAll(...data) {
        return Promise.all(Object.keys(this._conversations).map((id) => {
            if (id === 'stateless')
                return Promise.resolve();
            return this._conversations[id].notifyError(...data);
        }));
    }

    getMainConversation() {
        return this._mainConversation;
    }

    getConversation(id) {
        if (id !== undefined && this._conversations[id])
            return this._conversations[id];
        else if (this._lastConversation)
            return this._lastConversation;
        else
            return this._mainConversation;
    }

    openConversation(feedId, delegate) {
        if (this._conversations[feedId])
            delete this._conversations[feedId];
        var conv = new OtherConversation(this._engine, feedId, new LocalUser(), delegate, {
            sempreUrl: Config.SEMPRE_URL,
            showWelcome: true
        });
        conv.on('active', () => this._lastConversation = conv);
        this._lastConversation = conv;
        this._conversations[feedId] = conv;
        return conv;
    }

    closeConversation(feedId) {
        if (this._conversations[feedId] === this._lastConversation)
            this._lastConversation = null;
        delete this._conversations[feedId];
    }
};<|MERGE_RESOLUTION|>--- conflicted
+++ resolved
@@ -207,9 +207,6 @@
     }
 }
 
-<<<<<<< HEAD
-const HOTWORD_DETECTED_ID = 1;
-=======
 class StatelessConversationDelegate {
     constructor(locale) {
         this._locale = locale;
@@ -267,7 +264,8 @@
         this._askSpecial = what;
     }
 }
->>>>>>> 89ab5b26
+
+const HOTWORD_DETECTED_ID = 1;
 
 module.exports = class Assistant extends events.EventEmitter {
     constructor(engine) {
