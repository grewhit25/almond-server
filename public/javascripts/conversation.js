"use strict";
$(() => {
    var baseUrl = document.body.dataset.baseUrl;
    var thingpediaUrl = document.body.dataset.thingpediaUrl;
    var url = new URL('ws/conversation', location.href);
    if (url.protocol === 'https:')
        url.protocol = 'wss:';
    else
        url.protocol = 'ws:';
    url = url.toString();

    var ws;
    var open = false;

    var pastCommandsUp = []; // array accessed by pressing up arrow
    var pastCommandsDown = []; // array accessed by pressing down arrow
    var currCommand = ""; // current command between pastCommandsUp and pastCommandsDown

    var conversationId = null;
    var lastMessageId = -1;

<<<<<<< HEAD
    function refreshToolbar() {
        const saveButton = $('#save-log');
        $.get(baseUrl + '/recording/status/' + conversationId).then((res) => {
            if (res.status === 'on') {
                recording = true;
                $('#recording-toggle').prop("checked", true);
                saveButton.removeClass('hidden');
            } else {
                recording = false;
                $('#recording-toggle').prop("checked", false);
            }
        });
        $.get(baseUrl + '/recording/log/' + conversationId).then((res) => {
            if (res)
                saveButton.removeClass('hidden');
        });
    }

    function updateConnectionFeedback() {
=======
    function updateFeedback(thinking) {
>>>>>>> 81df79fd
        if (!ws || !open) {
            $('#input-form-group').addClass('has-warning');
            $('#input-form-group .spinner-container').addClass('hidden');
-           $('#input-form-group .glyphicon-warning-sign, #input-form-group .help-block').removeClass('hidden');
            return;
        }

        $('#input-form-group').removeClass('has-warning');
        $('#input-form-group .glyphicon-warning-sign, #input-form-group .help-block').addClass('hidden');
    }

    function updateSpinner(thinking) {
        if (!ws || !open)
            return;

        if (thinking)
            $('#input-form-group .spinner-container').removeClass('hidden');
        else
            $('#input-form-group .spinner-container').addClass('hidden');
    }


    (function() {
        var reconnectTimeout = 100;

        function connect() {
            ws = new WebSocket(url);

            ws.onmessage = function(event) {
                if (!open) {
                    open = true;
                    reconnectTimeout = 100;
                    updateConnectionFeedback();
                }
                onWebsocketMessage(event);
            };

            ws.onclose = function() {
                console.error('Web socket closed');
                ws = undefined;
                open = false;
                updateConnectionFeedback();

                // reconnect immediately if the connection previously succeeded, otherwise
                // try again in a little bit
                if (open) {
                    setTimeout(connect, 100);
                } else {
                    reconnectTimeout = 1.5 * reconnectTimeout;
                    setTimeout(connect, reconnectTimeout);
                }
            };
        }

        connect();
    })();

    function syncCancelButton(msg) {
        var visible = msg.ask !== null;
        if (visible)
            $('#cancel').removeClass('hidden');
        else
            $('#cancel').addClass('hidden');
    }

    var container = $('#chat');
    var currentGrid = null;

    function almondMessage(icon) {
        var msg = $('<span>').addClass('message-container from-almond');
        icon = icon || 'org.thingpedia.builtin.thingengine.builtin';
        var src = thingpediaUrl + '/api/v3/devices/icon/' + icon;
        msg.append($('<img>').addClass('icon').attr('src', src));
        container.append(msg);

        addVoteButtons();
        return msg;
    }

    function addVoteButtons() {
        $('.comment-options').remove();
        $('#comment-block').val('');
        const upvote = $('<i>').addClass('far fa-thumbs-up').attr('id', 'upvoteLast');
        const downvote = $('<i>').addClass('far fa-thumbs-down').attr('id', 'downvoteLast');
        const comment = $('<i>').addClass('far fa-comment-alt').attr('id', 'commentLast')
            .attr('data-toggle', 'modal')
            .attr('data-target', '#comment-popup');
        upvote.click((event) => {
            $.post(baseUrl + '/recording/vote/up', {
                id: conversationId,
                _csrf: document.body.dataset.csrfToken
            }).then((res) => {
                if (res.status === 'ok') {
                    upvote.attr('class', 'fa fa-thumbs-up');
                    downvote.attr('class', 'far fa-thumbs-down');
                }
            });
            event.preventDefault();
        });
        downvote.click((event) => {
            $.post(baseUrl + '/recording/vote/down', {
                id: conversationId,
                _csrf: document.body.dataset.csrfToken
            }).then((res) => {
                if (res.status === 'ok') {
                    upvote.attr('class', 'far fa-thumbs-up');
                    downvote.attr('class', 'fa fa-thumbs-down');
                }
            });
            event.preventDefault();
        });
        const div = $('<span>').addClass('comment-options');
        div.append(upvote);
        div.append(downvote);
        div.append(comment);
        container.append(div);
        return div;
    }

    function maybeScroll(container) {
        if (!$('#input:focus').length)
            return;

        scrollChat();
        setTimeout(scrollChat, 1000);
    }

    function scrollChat() {
        let chat = document.getElementById('conversation');
        chat.scrollTop = chat.scrollHeight;
    }

    function textMessage(text, icon) {
        var container = almondMessage(icon);
        container.append($('<span>').addClass('message message-text')
            .text(text));
        maybeScroll(container);
    }

    function picture(url, icon) {
        var container = almondMessage(icon);
        container.append($('<img>').addClass('message message-picture')
            .attr('src', url));
        maybeScroll(container);
    }

    function rdl(rdl, icon) {
        var container = almondMessage(icon);
        var rdlMessage = $('<a>').addClass('message message-rdl')
            .attr('href', rdl.webCallback).attr("target", "_blank").attr("rel", "noopener nofollow");
        rdlMessage.append($('<span>').addClass('message-rdl-title')
            .text(rdl.displayTitle));
        if (rdl.pictureUrl) {
            rdlMessage.append($('<span>').addClass('message-rdl-content')
                .append($('<img>').attr('src', rdl.pictureUrl)));
        }
        rdlMessage.append($('<span>').addClass('message-rdl-content')
            .text(rdl.displayText));
        container.append(rdlMessage);
        maybeScroll(container);
    }

    function getGrid() {
        if (!currentGrid) {
            var wrapper = $('<div>').addClass('message-container button-grid container');
            currentGrid = $('<div>').addClass('row');
            wrapper.append(currentGrid);
            container.append(wrapper);
        }
        return currentGrid;
    }

    function choice(idx, title) {
        var holder = $('<div>').addClass('col-xs-12 col-sm-6');
        var btn = $('<a>').addClass('message message-choice btn btn-default')
            .attr('href', '#').text(title);
        btn.click((event) => {
            handleChoice(idx, title);
            event.preventDefault();
        });
        holder.append(btn);
        getGrid().append(holder);
        maybeScroll(holder);
    }

    function buttonMessage(title, json) {
        var holder = $('<div>').addClass('col-xs-12 col-sm-6');
        var btn = $('<a>').addClass('message message-button btn btn-default')
            .attr('href', '#').text(title);
        btn.click((event) => {
            handleParsedCommand(json, title);
            event.preventDefault();
        });
        holder.append(btn);
        getGrid().append(holder);
        maybeScroll(holder);
    }

    function linkMessage(title, url) {
        /*if (url === '/apps')
            url = '/me';
        else if (url.startsWith('/devices'))
            url = '/me' + url;*/

        var holder = $('<div>').addClass('col-xs-12 col-sm-6');
        var btn = $('<a>').addClass('message message-button btn btn-default')
            .attr('href', url).attr("target", "_blank").attr("rel", "noopener").text(title);
        holder.append(btn);
        getGrid().append(holder);
        maybeScroll(holder);
    }

    function yesnoMessage() {
        var holder = $('<div>').addClass('col-xs-6 col-sm-4 col-md-3');
        var btn = $('<a>').addClass('message message-yesno btn btn-default')
            .attr('href', '#').text("Yes");
        btn.click((event) => {
            handleSpecial('yes', "Yes");
            event.preventDefault();
        });
        holder.append(btn);
        getGrid().append(holder);
        holder = $('<div>').addClass('col-xs-6 col-sm-4 col-md-3');
        btn = $('<a>').addClass('message message-yesno btn btn-default')
            .attr('href', '#').text("No");
        btn.click(function(event) {
            handleSpecial('no', "No");
            event.preventDefault();
        });
        holder.append(btn);
        getGrid().append(holder);
        maybeScroll(holder);
    }

    function collapseButtons() {
        $('.message-button, .message-choice, .message-yesno').remove();
        $('.comment-options').remove();
    }

    function syncKeyboardType(ask) {
        if (ask === 'password')
            $('#input').attr('type', 'password');
        else
            $('#input').attr('type', 'text');
    }

    function onWebsocketMessage(event) {
        var parsed = JSON.parse(event.data);
        console.log('received ' + event.data);

        if (parsed.type === 'id') {
            conversationId = parsed.id;
            return;
        }

        if (parsed.type === 'askSpecial') {
            syncKeyboardType(parsed.ask);
            syncCancelButton(parsed);
            if (parsed.ask === 'yesno')
                yesnoMessage();
            return;
        }

        if (parsed.id <= lastMessageId)
            return;
        lastMessageId = parsed.id;

        if (parsed.type !== 'command')
            updateSpinner(false);

        switch (parsed.type) {
        case 'text':
        case 'result':
            // FIXME: support more type of results
            textMessage(parsed.text, parsed.icon);
            currentGrid = null;
            break;

        case 'picture':
            picture(parsed.url, parsed.icon);
            currentGrid = null;
            break;

        case 'rdl':
            rdl(parsed.rdl, parsed.icon);
            currentGrid = null;
            break;

        case 'choice':
            choice(parsed.idx, parsed.title);
            break;

        case 'button':
            buttonMessage(parsed.title, parsed.json);
            break;

        case 'link':
            linkMessage(parsed.title, parsed.url);
            break;

        case 'hypothesis':
            $('#input').val(parsed.hypothesis);
            break;

        case 'command':
            $('#input').val('');
            collapseButtons();
            appendUserMessage(parsed.command);
            break;
        }
    }

    function handleSlashR(line) {
        line = line.trim();
        if (line.startsWith('{'))
            handleParsedCommand(JSON.parse(line));
        else
            handleParsedCommand({ code: line.split(' '), entities: {} });
    }

    function handleCommand(text) {
        if (text.startsWith('\\r')) {
            handleSlashR(text.substring(3));
            return;
        }
        if (text.startsWith('\\t')) {
            handleThingTalk(text.substring(3));
            return;
        }

        updateSpinner(true);
        ws.send(JSON.stringify({ type: 'command', text: text }));
    }
    function handleParsedCommand(json, title) {
        updateSpinner(true);
        ws.send(JSON.stringify({ type: 'parsed', json: json, title: title }));
    }
    function handleThingTalk(tt) {
        updateSpinner(true);
        ws.send(JSON.stringify({ type: 'tt', code: tt }));
    }
    function handleChoice(idx, title) {
        handleParsedCommand({ code: ['bookkeeping', 'choice', String(idx)], entities: {} }, title);
    }
    function handleSpecial(special, title) {
        handleParsedCommand({ code: ['bookkeeping', 'special', 'special:'+special ], entities: {} }, title);
    }

    function appendUserMessage(text) {
        container.append($('<span>').addClass('message message-text from-user')
            .text(text));
    }

    $('#input-form').submit((event) => {
        var text = $('#input').val();
        if (currCommand !== "")
          pastCommandsUp.push(currCommand);
        if (pastCommandsDown.length !== 0) {
          pastCommandsUp = pastCommandsUp.concat(pastCommandsDown);
          pastCommandsDown = [];
        }
        pastCommandsUp.push(text);

        $('#input').val('');

        handleCommand(text);
        event.preventDefault();
    });
    $('#cancel').click(() => {
        handleSpecial('nevermind', "Cancel.");
    });

    $('#input-form').on('keydown', (event) => { // button is pressed
      if (event.keyCode === 38) {  // Up
        // removes last item from array pastCommandsUp, displays it as currCommand, adds current input text to pastCommandsDown
        currCommand = pastCommandsUp.pop();
        if ($('#input').val() !== "")
          pastCommandsDown.push($('#input').val());
        $('#input').val(currCommand);
      }

      if (event.keyCode === 40) {  // Down
        // removes last item from array pastCommandsDown, displays it as currCommand, adds current input text to pastCommandsUp
        currCommand = pastCommandsDown.pop();
        if ($('#input').val() !== "")
          pastCommandsUp.push($('#input').val());
        $('#input').val(currCommand);
      }
    });

    $('#save-log').click(() => {
        $.post(baseUrl + '/recording/save', {
            id: conversationId,
            _csrf: document.body.dataset.csrfToken
        }).then((res) => {
            if (res.status === 'ok') {
                $.get(baseUrl + '/recording/log/' + conversationId).then((res) => {
                    if (res.status === 'ok') {
                        $('#recording-log').text(res.log);
                        const email = 'oval-bug-reports@lists.stanford.edu';
                        const subject = 'Almond Conversation Log';
                        const body = encodeURIComponent(res.log);
                        $('#recording-share').prop('href', `mailto:${email}?subject=${subject}&body=${body}`);
                        $('#recording-save').modal('toggle');
                    }
                });
            }
        });
    });

    $('#recording-download').click(() => {
        window.open(baseUrl + '/recording/log/' + conversationId + '.txt', "Almond Conversation Log");
    });

    $('#recording-save-done').click(() => {
        $('#recording-save').modal('toggle');
    });

    $('#comment-popup').submit((event) => {
        event.preventDefault();
        $.post(baseUrl + '/recording/comment', {
            id: conversationId,
            comment: $('#comment-block').val(),
            _csrf: document.body.dataset.csrfToken
        }).then((res) => {
            if (res.status === 'ok') {
                $('#commentLast').attr('class', 'fa fa-comment-alt');
                $('#comment-popup').modal('toggle');
            }
        });
    });
});<|MERGE_RESOLUTION|>--- conflicted
+++ resolved
@@ -19,29 +19,7 @@
     var conversationId = null;
     var lastMessageId = -1;
 
-<<<<<<< HEAD
-    function refreshToolbar() {
-        const saveButton = $('#save-log');
-        $.get(baseUrl + '/recording/status/' + conversationId).then((res) => {
-            if (res.status === 'on') {
-                recording = true;
-                $('#recording-toggle').prop("checked", true);
-                saveButton.removeClass('hidden');
-            } else {
-                recording = false;
-                $('#recording-toggle').prop("checked", false);
-            }
-        });
-        $.get(baseUrl + '/recording/log/' + conversationId).then((res) => {
-            if (res)
-                saveButton.removeClass('hidden');
-        });
-    }
-
     function updateConnectionFeedback() {
-=======
-    function updateFeedback(thinking) {
->>>>>>> 81df79fd
         if (!ws || !open) {
             $('#input-form-group').addClass('has-warning');
             $('#input-form-group .spinner-container').addClass('hidden');
